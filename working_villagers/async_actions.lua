local fail = working_villages.require("failures")
local log = working_villages.require("log")
local func = working_villages.require("jobs/util")
local pathfinder = working_villages.require("pathfinder")

--TODO: add variable precision
function working_villages.villager:go_to(pos)
	self.destination=vector.round(pos)
	if func.walkable_pos(self.destination) then
		self.destination=pathfinder.get_ground_level(vector.round(self.destination))
	end
	local val_pos = func.validate_pos(self.object:get_pos())
	self.path = pathfinder.find_path(val_pos, self.destination, self)
	self:set_timer("go_to:find_path",0) -- find path interval
	self:set_timer("go_to:change_dir",0)
	self:set_timer("go_to:give_up",0)
	if self.path == nil then
		--TODO: actually no path shouldn't be accepted
		--we'd have to check whether we can find a shorter path in the right direction
		--return false, fail.no_path
		self.path = {self.destination}
	end
	--print("the first waypiont on his path:" .. minetest.pos_to_string(self.path[1]))
	self:change_direction(self.path[1])
	self:set_animation(working_villages.animation_frames.WALK)

	while #self.path ~= 0 do
		self:count_timer("go_to:find_path")
		self:count_timer("go_to:change_dir")
		if self:timer_exceeded("go_to:find_path",100) then
			val_pos = func.validate_pos(self.object:get_pos())
			if func.walkable_pos(self.destination) then
				self.destination=pathfinder.get_ground_level(vector.round(self.destination))
			end
			local path = pathfinder.find_path(val_pos,self.destination,self)
			if path == nil then
				self:count_timer("go_to:give_up")
				if self:timer_exceeded("go_to:give_up",3) then
					print("villager can't find path to "..minetest.pos_to_string(val_pos))
					return false, fail.no_path
				end
			else
				self.path = path
			end
		end

		if self:timer_exceeded("go_to:change_dir",30) then
			self:change_direction(self.path[1])
		end

		-- follow path
		if self:is_near({x=self.path[1].x,y=self.object:get_pos().y,z=self.path[1].z}, 1) then
			table.remove(self.path, 1)

			if #self.path == 0 then -- end of path
				 --keep walking another step for good measure
				coroutine.yield()
				break
			else -- else next step, follow next path.
				self:set_timer("go_to:find_path",0)
				self:change_direction(self.path[1])
			end
		end
		-- if vilager is stopped by obstacles, the villager must jump.
		self:handle_obstacles(true)
		-- end step
		coroutine.yield()
	end
	-- stop
	self.object:setvelocity{x = 0, y = 0, z = 0}
	self.path = nil
	self:set_animation(working_villages.animation_frames.STAND)
	return true
end

function working_villages.villager:collect_nearest_item_by_condition(cond, searching_range)
	local item = self:get_nearest_item_by_condition(cond, searching_range)
	if item == nil then
		return false
	end
	local pos = item:get_pos()
	--print("collecting item at:".. minetest.pos_to_string(pos))
	local inv=self:get_inventory()
	if inv:room_for_item("main", ItemStack(item:get_luaentity().itemstring)) then
		self:go_to(pos)
		self:pickup_item()
	end
end

local drop_range = {x = 2, y = 10, z = 2}

function working_villages.villager:dig(pos,collect_drops)
	if func.is_protected(self, pos) then return false, fail.protected end
	self.object:setvelocity{x = 0, y = 0, z = 0}
	local dist = vector.subtract(pos, self.object:get_pos())
	if vector.length(dist) > 5 then
		self:set_animation(working_villages.animation_frames.STAND)
		return false, fail.too_far
	end
	self:set_animation(working_villages.animation_frames.MINE)
	self:set_yaw_by_direction(dist)
	for _=0,30 do coroutine.yield() end --wait 30 steps
	local destnode = minetest.get_node(pos)
	--if not minetest.dig_node(pos) then --somehow this drops the items
	-- return false, fail.dig_fail
	--end
	local def_node = minetest.registered_items[destnode.name];
	local old_meta = nil;
	if (def_node~=nil) and (def_node.after_dig_node~=nil) then
		old_meta = minetest.get_meta(pos):to_table();
	end
	minetest.remove_node(pos)
	local stacks = minetest.get_node_drops(destnode.name)
	for _, stack in ipairs(stacks) do
		local leftover = self:add_item_to_main(stack)
		if not leftover:is_empty() then
			minetest.add_item(pos, leftover)
		end
	end
	if (old_meta) then
		def_node.after_dig_node(pos, destnode, old_meta, nil)
	end
	for _, callback in ipairs(minetest.registered_on_dignodes) do
		local pos_copy = {x=pos.x, y=pos.y, z=pos.z}
		local node_copy = {name=destnode.name, param1=destnode.param1, param2=destnode.param2}
		callback(pos_copy, node_copy, nil)
	end
	local sounds = minetest.registered_nodes[destnode.name]
	if sounds then
		if sounds.sounds then
			local sound = sounds.sounds.dug
			if sound then
				minetest.sound_play(sound,{object=self.object, max_hear_distance = 10})
			end
		end
	end
	self:set_animation(working_villages.animation_frames.STAND)
	if collect_drops then
		local mystacks = minetest.get_node_drops(destnode.name)
		--perhaps simplify by just checking if the found item is one of the drops
		for _, stack in ipairs(mystacks) do
			local function is_drop(n)
				local name
				if type(n) == "table" then
					name = n.name
				else
					name = n
				end
				if name == stack then
					return true
				end
				return false
			end
			self:collect_nearest_item_by_condition(is_drop,drop_range)
			-- add to inventory, when using remove_node
			--[[local leftover = self:add_item_to_main(stack)
			if not leftover:is_empty() then
				minetest.add_item(pos, leftover)
			end]]
		end
	end
	return true
end

function working_villages.villager:place(item,pos)
	if type(pos)~="table" then
		error("no target position given")
	end
	if func.is_protected(self,pos) then return false, fail.protected end
	local dist = vector.subtract(pos, self.object:get_pos())
	if vector.length(dist) > 5 then
		return false, fail.too_far
	end
	local destnode = minetest.get_node(pos)
	if not minetest.registered_nodes[destnode.name].buildable_to then
	 return false, fail.blocked
	end
	local find_item = function(name)
		if type(item)=="string" then
			return name == working_villages.buildings.get_registered_nodename(item)
		elseif type(item)=="table" then
			return name == working_villages.buildings.get_registered_nodename(item.name)
		elseif type(item)=="function" then
			return item(name)
		else
			log.error("got %s instead of an item",item)
			error("no item to place given")
		end
	end
	local wield_stack = self:get_wield_item_stack()
	--move item to wield
	if not (find_item(wield_stack:get_name()) or self:move_main_to_wield(find_item)) then
	 return false, fail.not_in_inventory
	end
	--set animation
	if self.object:getvelocity().x==0 and self.object:getvelocity().z==0 then
		self:set_animation(working_villages.animation_frames.MINE)
	else
		self:set_animation(working_villages.animation_frames.WALK_MINE)
	end
	--turn to target
	self:set_yaw_by_direction(dist)
	--wait 15 steps
	for _=0,15 do coroutine.yield() end
	--get wielded item
	local stack = self:get_wield_item_stack()
	--create pointed_thing facing upward
	--TODO: support given pointed thing via function parameter
	local pointed_thing = {
		type = "node",
		above = pos,
		under = vector.add(pos, {x = 0, y = -1, z = 0}),
	}
	--TODO: try making a placer
	local itemname = stack:get_name()
	--place item
	if type(item)=="table" then
		minetest.set_node(pointed_thing.above, item)
		--minetest.place_node(pos, item) --loses param2
		stack:take_item(1)
	else
		local itemdef = stack:get_definition()
		if itemdef.on_place then
			stack = itemdef.on_place(stack, self.object, pointed_thing)
		elseif itemdef.type=="node" then
			stack = minetest.item_place_node(stack, self.object, pointed_thing)
			--minetest.set_node(pointed_thing.above, {name = itemname})
			--minetest.place_node(pos, {name = itemname}) --Place node with the same effects that a player would cause
		end
	end
	--take item
	self:set_wield_item_stack(stack)
	--handle sounds
	local sounds = minetest.registered_nodes[itemname]
	if sounds then
		if sounds.sounds then
			local sound = sounds.sounds.place
			if sound then
				minetest.sound_play(sound,{object=self.object, max_hear_distance = 10})
			end
		end
	end
	--reset animation
	if self.object:getvelocity().x==0 and self.object:getvelocity().z==0 then
		self:set_animation(working_villages.animation_frames.STAND)
	else
		self:set_animation(working_villages.animation_frames.WALK)
	end

	return true
end

function working_villages.villager:manipulate_chest(chest_pos, take_func, put_func)
  if func.is_chest(chest_pos) then
    -- try to put items
    local vil_inv = self:get_inventory();
    
    -- from villager to chest
    if put_func then
      local size = vil_inv:get_size("main");
      for index = 1,size do
        local stack = vil_inv:get_stack("main", index);
        if (not stack:is_empty()) and (put_func(stack)) then
          local chest_meta = minetest.get_meta(chest_pos);
          local chest_inv = chest_meta:get_inventory();
          local leftover = chest_inv:add_item("main", stack);
          vil_inv:set_stack("main", index, leftover);
          for _=0,10 do coroutine.yield() end --wait 10 steps
        end
      end
    end
    -- from chest to villager
    if take_func then
      local chest_meta = minetest.get_meta(chest_pos);
      local chest_inv = chest_meta:get_inventory();
      local size = chest_inv:get_size("main");
      for index = 1,size do
        local chest_meta = minetest.get_meta(chest_pos);
        local chest_inv = chest_meta:get_inventory();
        local stack = chest_inv:get_stack("main", index);
        if (not stack:is_empty()) and (take_func(stack)) then
          local leftover = vil_inv:add_item("main", stack);
          chest_inv:set_stack("main", index, leftover);
          for _=0,10 do coroutine.yield() end --wait 10 steps
        end
      end
    end
  end
end

function working_villages.villager.wait_until_dawn()
	local daytime = minetest.get_timeofday()
	while (daytime < 0.2 or daytime > 0.805) do
		coroutine.yield()
		daytime = minetest.get_timeofday()
	end
end

function working_villages.villager:sleep()
	log.action("villager %s is laying down",self.inventory_name)
	self.object:setvelocity{x = 0, y = 0, z = 0}
	local bed_pos = vector.new(self.pos_data.bed_pos)
	local bed_top = func.find_adjacent_pos(bed_pos,
		function(p) return string.find(minetest.get_node(p).name,"_top") end)
	local bed_bottom = func.find_adjacent_pos(bed_pos,
		function(p) return string.find(minetest.get_node(p).name,"_bottom") end)
	if bed_top and bed_bottom then
		self:set_yaw_by_direction(vector.subtract(bed_bottom, bed_top))
		bed_pos = vector.divide(vector.add(bed_top,bed_bottom),2)
	else
		log.info("villager %s found no bed", self.inventory_name)
	end
	self:set_animation(working_villages.animation_frames.LAY)
	self.object:setpos(bed_pos)
	self:set_state_info("Zzzzzzz...")
	self:set_displayed_action("sleeping")

	self.wait_until_dawn()

	local pos=self.object:get_pos()
	self.object:setpos({x=pos.x,y=pos.y+0.5,z=pos.z})
	log.action("villager %s gets up", self.inventory_name)
	self:set_animation(working_villages.animation_frames.STAND)
	self:set_state_info("I'm starting into the new day.")
	self:set_displayed_action("active")
end

function working_villages.villager:goto_bed()
	if self.pos_data.home_pos==nil then
		log.action("villager %s is waiting until dawn", self.inventory_name)
		self:set_state_info("I'm waiting for dawn to come.")
		self:set_displayed_action("waiting until dawn")
		self:set_animation(working_villages.animation_frames.SIT)
		local tod = minetest.get_timeofday()
		while (tod > 0.2 and tod < 0.805) do
			coroutine.yield()
			tod = minetest.get_timeofday()
		end
		self.wait_until_dawn()
		self:set_animation(working_villages.animation_frames.STAND)
		self:set_state_info("I'm starting into the new day.")
		self:set_displayed_action("active")
	else
		log.action("villager %s is going home", self.inventory_name)
		self:set_state_info("I'm going home, it's late.")
		self:set_displayed_action("going home")
		self:go_to(self.pos_data.home_pos)
		if (self.pos_data.bed_pos==nil) then
			log.warning("villager %s couldn't find his bed",self.inventory_name)
			--TODO: go home anyway
			self:set_state_info("I am going to rest soon.\nI would love to have a bed in my home though.")
			self:set_displayed_action("waiting for dusk")
			local tod = minetest.get_timeofday()
			while (tod > 0.2 and tod < 0.805) do
				coroutine.yield()
				tod = minetest.get_timeofday()
			end
			self:set_state_info("I'm waiting for dawn to come.")
			self:set_displayed_action("waiting until dawn")
			self:set_animation(working_villages.animation_frames.SIT)
			self.wait_until_dawn()
		else
			log.info("villager %s bed is at: %s", self.inventory_name, minetest.pos_to_string(self.pos_data.bed_pos))
			self:set_state_info("I'm going to bed, it's late.")
			self:set_displayed_action("going to bed")
			self:go_to(self.pos_data.bed_pos)
			self:set_state_info("I am going to sleep soon.")
			self:set_displayed_action("waiting for dusk")
			local tod = minetest.get_timeofday()
			while (tod > 0.2 and tod < 0.805) do
				coroutine.yield()
				tod = minetest.get_timeofday()
			end
			self:sleep()
			self:go_to(self.pos_data.home_pos)
		end
	end
	return true
end

function working_villages.villager:handle_night()
<<<<<<< HEAD
	local tod = minetest.get_timeofday()
	if	tod < 0.2 or tod > 0.76 then
		if (self.job_data.in_work == true) then
			self.job_data.in_work = false;
		end
		self:goto_bed()
	end
end

function working_villages.villager:goto_job()
	log.action("villager %s is going home", self.inventory_name)
	if self.pos_data.job_pos==nil then
		log.warning("villager %s couldn't find his job position",self.inventory_name)
		self:set_state_info("I am going to my job position.")
		self.job_data.in_work = true;
	else
		self:set_state_info("I am going to my job position.")
		self:set_displayed_action("going to job")
		self:go_to(self.pos_data.job_pos)
		self.job_data.in_work = true;
	end
	return true
end

function working_villages.villager:handle_job_pos()
	if (not self.job_data.in_work) then
		self:goto_job()
	end
end
=======
  local tod = minetest.get_timeofday() 
  if  tod < 0.2 or tod > 0.76 then
    self:goto_bed()
    self.manipulated_chest = false;
  end
end
>>>>>>> 9dec3944
<|MERGE_RESOLUTION|>--- conflicted
+++ resolved
@@ -230,6 +230,7 @@
 	end
 	--take item
 	self:set_wield_item_stack(stack)
+	coroutine.yield()
 	--handle sounds
 	local sounds = minetest.registered_nodes[itemname]
 	if sounds then
@@ -250,7 +251,7 @@
 	return true
 end
 
-function working_villages.villager:manipulate_chest(chest_pos, take_func, put_func)
+function working_villages.villager:manipulate_chest(chest_pos, take_func, put_func, data)
   if func.is_chest(chest_pos) then
     -- try to put items
     local vil_inv = self:get_inventory();
@@ -260,7 +261,7 @@
       local size = vil_inv:get_size("main");
       for index = 1,size do
         local stack = vil_inv:get_stack("main", index);
-        if (not stack:is_empty()) and (put_func(stack)) then
+        if (not stack:is_empty()) and (put_func(self, stack, data)) then
           local chest_meta = minetest.get_meta(chest_pos);
           local chest_inv = chest_meta:get_inventory();
           local leftover = chest_inv:add_item("main", stack);
@@ -278,13 +279,15 @@
         local chest_meta = minetest.get_meta(chest_pos);
         local chest_inv = chest_meta:get_inventory();
         local stack = chest_inv:get_stack("main", index);
-        if (not stack:is_empty()) and (take_func(stack)) then
+        if (not stack:is_empty()) and (take_func(self, stack, data)) then
           local leftover = vil_inv:add_item("main", stack);
           chest_inv:set_stack("main", index, leftover);
           for _=0,10 do coroutine.yield() end --wait 10 steps
         end
       end
     end
+	else
+		log.error("Villager %s doe's not find cheston position %s.", self.inventory_name, minetest.pos_to_string(chest_pos))
   end
 end
 
@@ -379,13 +382,13 @@
 end
 
 function working_villages.villager:handle_night()
-<<<<<<< HEAD
 	local tod = minetest.get_timeofday()
 	if	tod < 0.2 or tod > 0.76 then
 		if (self.job_data.in_work == true) then
 			self.job_data.in_work = false;
 		end
 		self:goto_bed()
+    self.job_data.manipulated_chest = false;
 	end
 end
 
@@ -393,15 +396,34 @@
 	log.action("villager %s is going home", self.inventory_name)
 	if self.pos_data.job_pos==nil then
 		log.warning("villager %s couldn't find his job position",self.inventory_name)
-		self:set_state_info("I am going to my job position.")
 		self.job_data.in_work = true;
 	else
+		log.action("villager %s going to job position %s", self.inventory_name, minetest.pos_to_string(self.pos_data.job_pos))
 		self:set_state_info("I am going to my job position.")
 		self:set_displayed_action("going to job")
 		self:go_to(self.pos_data.job_pos)
 		self.job_data.in_work = true;
 	end
+	self:set_state_info("I'm working.")
+	self:set_displayed_action("active")
 	return true
+end
+
+function working_villages.villager:handle_chest(take_func, put_func, data)
+	if (not self.job_data.manipulated_chest) then
+		local chest_pos = self.pos_data.chest_pos
+		if (chest_pos~=nil) then
+			log.action("villager %s is handling chest at %s", self.inventory_name, minetest.pos_to_string(chest_pos))
+			self:set_state_info("I am taking and puting items from/to my chest.")
+			self:set_displayed_action("active")
+			local chest = minetest.get_node(chest_pos);
+			local dir = minetest.facedir_to_dir(chest.param2);
+			local destination = vector.subtract(chest_pos, dir);
+			self:go_to(destination)
+			self:manipulate_chest(chest_pos, take_func, put_func, data);
+		end
+		self.job_data.manipulated_chest = true;
+	end
 end
 
 function working_villages.villager:handle_job_pos()
@@ -409,11 +431,3 @@
 		self:goto_job()
 	end
 end
-=======
-  local tod = minetest.get_timeofday() 
-  if  tod < 0.2 or tod > 0.76 then
-    self:goto_bed()
-    self.manipulated_chest = false;
-  end
-end
->>>>>>> 9dec3944
