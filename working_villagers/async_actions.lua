--- conflicted
+++ resolved
@@ -254,11 +254,7 @@
 function working_villages.villager:sleep()
 	log.action("villager %s is laying down",self.inventory_name)
 	self.object:setvelocity{x = 0, y = 0, z = 0}
-<<<<<<< HEAD
-	local bed_pos = self.pos_data.bed_pos
-=======
-	local bed_pos = vector.new(self:get_home():get_bed())
->>>>>>> f0b385ca
+	local bed_pos = vector.new(self.pos_data.bed_pos)
 	local bed_top = func.find_adjacent_pos(bed_pos,
 		function(p) return string.find(minetest.get_node(p).name,"_top") end)
 	local bed_bottom = func.find_adjacent_pos(bed_pos,
@@ -337,15 +333,8 @@
 function working_villages.villager:handle_night()
   local tod = minetest.get_timeofday() 
   if  tod < 0.2 or tod > 0.76 then
-<<<<<<< HEAD
     if (self.job_data.in_work == true) then
       self.job_data.in_work = false;
-=======
-    local data = self:get_stored_table();
-    if (data.in_work == true) then
-      data.in_work = false;
-      self:set_stored_table(data);
->>>>>>> f0b385ca
     end
     self:goto_bed()
   end
@@ -353,7 +342,6 @@
 
 function working_villages.villager:goto_job()
   log.action("villager %s is going home", self.inventory_name)
-<<<<<<< HEAD
   if self.pos_data.job_pos==nil then
     log.warning("villager %s couldn't find his job position",self.inventory_name)
     self:set_state_info("I am going to my job position.")
@@ -364,31 +352,11 @@
     self:go_to(self.pos_data.job_pos)
     self.job_data.in_work = true;
   end
-=======
-  local job_pos = self:get_job_pos()
-  local data = self:get_stored_table();
-  if not job_pos then
-    log.warning("villager %s couldn't find his job position",self.inventory_name)
-    self:set_state_info("I am going to my job position.")
-    data.in_work = true;
-  else
-    self:set_state_info("I am going to my job position.")
-    self:set_displayed_action("going to job")
-    self:go_to(job_pos)
-    data.in_work = true;
-  end
-  self:set_stored_table(data);
->>>>>>> f0b385ca
 	return true
 end
 
 function working_villages.villager:handle_job_pos()
-<<<<<<< HEAD
   if (not self.job_data.in_work) then
-=======
-  local data = self:get_stored_table();
-  if (not data.in_work) then
->>>>>>> f0b385ca
     self:goto_job()
   end
 end
