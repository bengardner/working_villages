--- conflicted
+++ resolved
@@ -1,8 +1,4 @@
 name = working_villages
 description = A mod adding villager NPCs that are doing predefined work. Big features are planned.
 depends = default
-<<<<<<< HEAD
-optional_depends = doors,beds,modutil
-=======
-optional_depends = areas,doors,modutil
->>>>>>> bf4760e0
+optional_depends = areas,doors,beds,modutil